--- conflicted
+++ resolved
@@ -1,42 +1,13 @@
-<<<<<<< HEAD
-cmake_minimum_required(VERSION 3.10)
-
-project(sdsql CXX)
-
-set(CMAKE_CXX_STANDARD 23)
-set(CMAKE_CXX_STANDARD_REQUIRED ON)
-
-include_directories(include)
-
-add_executable(sdsql )
-add_executable(sdsql-server )
-add_executable(sdsql-cli )
-add_executable(sdsql-gui )
-=======
-# --- 修改后的 CMakeLists.txt ---
-
-cmake_minimum_required(VERSION 3.10)
-project(sdsql CXX)
-
-# 设置C++17标准
-set(CMAKE_CXX_STANDARD 17)
-set(CMAKE_CXX_STANDARD_REQUIRED ON)
-
-include_directories(include)
-
-# 暂时注释掉未完成的程序目标
-# add_executable(sdsql )
-# add_executable(sdsql-server )
-# add_executable(sdsql-cli )
-# add_executable(sdsql-gui )
-
-# 保留我们正在测试的目标，这个是完整的，可以正常编译
-add_executable(server_test 
-    src/server/main.cpp
-    src/server/Database.cpp
-    src/server/DDLOperations.cpp
-    src/server/DMLOperations.cpp
-    src/server/TransactionManager.cpp
-
-)
->>>>>>> b94d1a2c
+cmake_minimum_required(VERSION 3.10)
+
+project(sdsql CXX)
+
+set(CMAKE_CXX_STANDARD 23)
+set(CMAKE_CXX_STANDARD_REQUIRED ON)
+
+include_directories(include)
+
+add_executable(sdsql )
+add_executable(sdsql-server )
+add_executable(sdsql-cli )
+add_executable(sdsql-gui )